--- conflicted
+++ resolved
@@ -133,14 +133,11 @@
         run: cd esp32c2-hal/ && cargo +nightly check --example=embassy_i2c --features=embassy,embassy-time-systick,async
       - name: check esp32c2-hal (interrupt-preemption)
         run: cd esp32c2-hal/ && cargo check --example=interrupt_preemption --features=interrupt-preemption
-<<<<<<< HEAD
       - name: check esp32c2-hal (direct-vectoring)
         run: cd esp32c2-hal/ && cargo check --example=direct-vectoring --features=direct-vectoring
-=======
       # Ensure documentation can be built
       - name: rustdoc
         run: cd esp32c2-hal/ && cargo doc --features=eh1
->>>>>>> b18d4978
 
   esp32c3-hal:
     runs-on: ubuntu-latest
@@ -182,14 +179,11 @@
         run: cd esp32c3-hal/ && cargo +nightly check --example=embassy_i2c --features=embassy,embassy-time-systick,async
       - name: check esp32c3-hal (interrupt-preemption)
         run: cd esp32c3-hal/ && cargo check --example=interrupt_preemption --features=interrupt-preemption
-<<<<<<< HEAD
       - name: check esp32c3-hal (direct-vectoring)
         run: cd esp32c3-hal/ && cargo check --example=direct-vectoring --features=direct-vectoring
-=======
       # Ensure documentation can be built
       - name: rustdoc
         run: cd esp32c3-hal/ && cargo doc --features=eh1
->>>>>>> b18d4978
 
   esp32c6-hal:
     runs-on: ubuntu-latest
@@ -229,14 +223,11 @@
         run: cd esp32c6-hal/ && cargo +nightly check --example=embassy_i2c --features=embassy,embassy-time-systick,async
       - name: check esp32c6-hal (interrupt-preemption)
         run: cd esp32c6-hal/ && cargo check --example=interrupt_preemption --features=interrupt-preemption
-<<<<<<< HEAD
       - name: check esp32c6-hal (direct-vectoring)
         run: cd esp32c6-hal/ && cargo check --example=direct-vectoring --features=direct-vectoring
-=======
       # Ensure documentation can be built
       - name: rustdoc
         run: cd esp32c6-hal/ && cargo doc --features=eh1
->>>>>>> b18d4978
 
   esp32h2-hal:
     runs-on: ubuntu-latest
