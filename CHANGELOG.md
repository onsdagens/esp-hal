# Changelog

All notable changes to this project will be documented in this file.

Please note that only changes to the `esp-hal-common` package are tracked in this CHANGELOG.

The format is based on [Keep a Changelog](https://keepachangelog.com/en/1.0.0/),
and this project adheres to [Semantic Versioning](https://semver.org/spec/v2.0.0.html).

## [Unreleased]

### Added

- Add initial LP-IO support for ESP32-C6 (#639)
- Implement sleep with some wakeup methods for `esp32` (#574)
- Add a new RMT driver (#653, #667, #695)
- Implemented calibrated ADC API for ESP32-S3 (#641)
- Add MCPWM DeadTime configuration (#406)
<<<<<<< HEAD
- Implement sleep with some wakeup methods for `esp32-s3` (#660, #689)
- Add feature enabling directly hooking the interrupt vector table
=======
- Implement sleep with some wakeup methods for `esp32-s3` (#660, #689, #696)
>>>>>>> 63e498f3

### Changed

- Update `embedded-hal-*` alpha packages to their latest versions (#640)
- Implement the `Clone` and `Copy` traits for the `Rng` driver (#650)

### Fixed

- Fixed Async Uart `read` when `set_at_cmd` is not used (#652)
- USB device support is working again (#656)
- Add missing interrupt status read for esp32s3, which fixes USB-SERIAL-JTAG interrupts (#664)
- GPIO interrupt status bits are now properly cleared (#670)
- Increase frequency resolution in `set_periodic` (#686)

### Removed

- Remove the `allow-opt-level-z` feature from `esp32c3-hal` (#654)
- Remove the old `pulse_control` driver (#694)

### Breaking

- `DmaTransfer::wait` and `I2sReadDmaTransfer::wait_receive` now return `Result` (#665)
- `gpio::Pin` is now object-safe (#687)

## [0.10.0] - 2023-06-04

### Added

- Add `WithDmaSpi3` to prelude for ESP32S3 (#623)
- Add bare-bones PSRAM support for ESP32 (#506)
- Add initial support for the ESP32-H2 (#513, #526, #527, #528, #530, #538, #544, #548, #551, #556, #560, #566, #549, #564, #569, #576, #577, #589, #591, #597)
- Add bare-bones PSRAM support for ESP32-S3 (#517)
- Add async support to the I2C driver (#519)
- Implement Copy and Eq for EspTwaiError (#540)
- Add LEDC hardware fade support (#475)
- Added support for multicore async GPIO (#542)
- Add a fn to poll DMA transfers (#559)
- Add unified field-based efuse access (#567)
- Move `esp-riscv-rt` into esp-hal (#578)
- Add CRC functions from ESP ROM (#587)
- Add a `debug` feature to enable the PACs' `impl-register-debug` feature (#596)
- Add initial support for `I2S` in ESP32-H2 (#597)
- Add octal PSRAM support for ESP32-S3 (#610)
- Add MD5 functions from ESP ROM (#618)
- Add embassy async `read` support for `uart` (#620)
- Add bare-bones support to run code on ULP-RISCV / LP core (#631)
- Add ADC calibration implementation for a riscv chips (#555)
- Add `async` implementation for `USB Serial/JTAG`(#632)

### Changed

- Simplify the `Delay` driver, derive `Clone` and `Copy` (#568)
- DMA types can no longer be constructed by the user (#625)
- Move core interrupt handling from Flash to RAM for RISC-V chips (ESP32-H2, ESP32-C2, ESP32-C3, ESP32-C6) (#541)
- Change LED pin to GPIO2 in ESP32 blinky example (#581)
- Update ESP32-H2 and ESP32-C6 clocks and remove `i2c_clock` for all chips but ESP32 (#592)
- Use both timers in `TIMG0` for embassy time driver when able (#609)
- Re-work `RadioExt` implementations, add support for ESP32-H2 (#627)
- Improve examples documentation (#533)
- esp32h2-hal: added README (#585)
- Update `esp-hal-procmacros` package dependencies and features (#628)

### Fixed

- Corrected the expected DMA descriptor counts (#622, #625)
- DMA is supported for SPI3 on ESP32-S3 (#507)
- `change_bus_frequency` is now available on `SpiDma` (#529)
- Fixed a bug where a GPIO interrupt could erroneously fire again causing the next `await` on that pin to instantly return `Poll::Ok` (#537)
- Set `vecbase` on core 1 (ESP32, ESP32-S3) (#536)
- ESP32-S3: Move PSRAM related function to RAM (#546)
- ADC driver will now apply attenuation values to the correct ADC's channels. (#554)
- Sometimes half-duplex non-DMA SPI reads were reading garbage in non-release mode (#552)
- ESP32-C3: Fix GPIO5 ADC channel id (#562)
- ESP32-H2: Fix direct-boot feature (#570)
- Fix Async GPIO not disabling interupts on chips with multiple banks (#572)
- ESP32-C6: Support FOSC CLK calibration for ECO1+ chip revisions (#593)
- Fixed CI by pinning the log crate to 0.4.18 (#600)
- ESP32-S3: Fix calculation of PSRAM start address (#601)
- Fixed wrong variable access (FOSC CLK calibration for ESP32-C6 #593)
- Fixed [trap location in ram](https://github.com/esp-rs/esp-hal/pull/605#issuecomment-1604039683) (#605)
- Fix rom::crc docs (#611)
- Fixed a possible overlap of `.data` and `.rwtext` (#616)
- Avoid SDA/SCL being low while configuring pins for I2C (#619)

### Breaking

- Simplified user-facing SpiDma and I2s types (#626)
- Significantly simplified user-facing GPIO pin types. (#553)
- No longer re-export the `soc` module and the contents of the `interrupt` module at the package level (#607)

## [0.9.0] - 2023-05-02

### Added

- Add bare-bones PSRAM support for ESP32-S2 (#493)
- Add `DEBUG_ASSIST` functionality (#484)
- Add RSA peripheral support (#467)
- Add PeripheralClockControl argument to `timg`, `wdt`, `sha`, `usb-serial-jtag` and `uart` constructors (#463)
- Added API to raise and reset software interrupts (#426)
- Implement `embedded_hal_nb::serial::*` traits for `UsbSerialJtag` (#498)

### Fixed

- Fix `get_wakeup_cause` comparison error (#472)
- Use 192 as mclk_multiple for 24-bit I2S (#471)
- Fix `CpuControl::start_app_core` signature (#466)
- Move `rwtext` after other RAM data sections (#464)
- ESP32-C3: Disable `usb_pad_enable` when setting GPIO18/19 to input/output (#461)
- Fix 802.15.4 clock enabling (ESP32-C6) (#458)
- ESP32-S3: Disable usb_pad_enable when setting GPIO19/20 to input/output (#645)

### Changed

- Update `embedded-hal-async` and `embassy-*` dependencies (#488)
- Update to `embedded-hal@1.0.0-alpha.10` and `embedded-hal-nb@1.0.0-alpha.2` (#487)
- Let users configure the LEDC output pin as open-drain (#474)
- Use bitflags to decode wakeup cause (#473)
- Minor linker script additions (#470)
- Minor documentation improvements (#460)

### Removed

- Remove unnecessary generic from `UsbSerialJtag` driver (#492)
- Remove `#[doc(inline)]` from esp-hal-common re-exports (#490)

## [0.8.0] - 2023-03-27

## [0.7.1] - 2023-02-22

## [0.7.0] - 2023-02-21

## [0.5.0] - 2023-01-26

## [0.4.0] - 2022-12-12

## [0.3.0] - 2022-11-17

## [0.2.0] - 2022-09-13

## [0.1.0] - 2022-08-05

[Unreleased]: https://github.com/esp-rs/esp-hal/compare/v0.10.0...HEAD
[0.10.0]: https://github.com/esp-rs/esp-hal/compare/v0.9.0...v0.10.0
[0.9.0]: https://github.com/esp-rs/esp-hal/compare/v0.8.0...v0.9.0
[0.8.0]: https://github.com/esp-rs/esp-hal/compare/v0.7.1...v0.8.0
[0.7.1]: https://github.com/esp-rs/esp-hal/compare/v0.7.0...v0.7.1
[0.7.0]: https://github.com/esp-rs/esp-hal/compare/v0.5.0...v0.7.0
[0.5.0]: https://github.com/esp-rs/esp-hal/compare/v0.4.0...v0.5.0
[0.4.0]: https://github.com/esp-rs/esp-hal/compare/v0.3.0...v0.4.0
[0.3.0]: https://github.com/esp-rs/esp-hal/compare/v0.2.0...v0.3.0
[0.2.0]: https://github.com/esp-rs/esp-hal/compare/v0.1.0...v0.2.0
[0.1.0]: https://github.com/esp-rs/esp-hal/releases/tag/v0.1.0<|MERGE_RESOLUTION|>--- conflicted
+++ resolved
@@ -16,12 +16,8 @@
 - Add a new RMT driver (#653, #667, #695)
 - Implemented calibrated ADC API for ESP32-S3 (#641)
 - Add MCPWM DeadTime configuration (#406)
-<<<<<<< HEAD
-- Implement sleep with some wakeup methods for `esp32-s3` (#660, #689)
 - Add feature enabling directly hooking the interrupt vector table
-=======
 - Implement sleep with some wakeup methods for `esp32-s3` (#660, #689, #696)
->>>>>>> 63e498f3
 
 ### Changed
 
